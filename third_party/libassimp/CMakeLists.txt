--- conflicted
+++ resolved
@@ -170,11 +170,7 @@
 
   # Get the latest abbreviated commit hash of the working branch
   EXECUTE_PROCESS(
-<<<<<<< HEAD
-    COMMAND git log -1 --format=%h --no-show-signature
-=======
     COMMAND git rev-parse --short=8 HEAD
->>>>>>> 4be93cbd
     WORKING_DIRECTORY ${CMAKE_CURRENT_SOURCE_DIR}
     OUTPUT_VARIABLE GIT_COMMIT_HASH
     OUTPUT_STRIP_TRAILING_WHITESPACE
